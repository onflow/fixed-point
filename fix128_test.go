/*
 * Copyright Flow Foundation
 *
 * Licensed under the Apache License, Version 2.0 (the "License");
 * you may not use this file except in compliance with the License.
 * You may obtain a copy of the License at
 *
 *   http://www.apache.org/licenses/LICENSE-2.0
 *
 * Unless required by applicable law or agreed to in writing, software
 * distributed under the License is distributed on an "AS IS" BASIS,
 * WITHOUT WARRANTIES OR CONDITIONS OF ANY KIND, either express or implied.
 * See the License for the specific language governing permissions and
 * limitations under the License.
 */

package fixedPoint

import (
	"bufio"
	"os/exec"
	"strconv"
	"strings"
	"testing"
)

type OneArgTestCase128 struct {
	A           raw128
	Expected    raw128
	err         error
	Description string
}

type TwoArgTestCase128 struct {
	A           raw128
	B           raw128
	Expected    raw128
	err         error
	Description string
}

type ThreeArgTestCase128 struct {
	A           raw128
	B           raw128
	C           raw128
	Expected    raw128
	err         error
	Description string
}

// A useful function to debug a specific test case. You can just copy/paste the test case values
// from a failing test's log output into this function and then debug it.
func TestDebugOneArgTestCase128(t *testing.T) {

	t.Parallel()

	tc := OneArgTestCase128{
		// A: raw128{0x25c7a, 0xe56142a41836c0be},
		A:        raw128{0x000000000000d3c2, 0x1bcecceda1000000},
		Expected: raw128{0x0000000000000000, 0x0000000000000000},
		// A:        raw128{0x10fd9, 0xdb44724e2ca06865},
		// Expected: raw128{0x3bf2, 0x70199efc4e0a0e98},
		err: nil,
	}

	a := UFix128(tc.A)
	res, err := a.Ln()

	// Used for debugging clampAngle
	// res, sign := clampAngle128(a)
	// err := error(nil)
	// res = res.intMul(sign)

	// For clampAngle on fix192
	// a := Fix128(tc.A)
	// a192 := a.toFix192()
	// r192, sign := a192.clampAngle()
	// r192 = r192.uintMul(21264757054)
	// res128, err := r192.toFix128()
	// var res Fix128

	// if err == nil {
	// 	res = res128.intMul(sign)
	// }

	var errorAmount raw128
	actualResult := raw128(res)

	if ult128(actualResult, tc.Expected) {
		errorAmount, _ = sub128(tc.Expected, actualResult, 0)
	} else {
		errorAmount, _ = sub128(actualResult, tc.Expected, 0)
	}

	var errorAmountStr string
	if errorAmount.Hi != 0 || errorAmount.Lo > 1000000 {
		errorAmountStr = "±lots"
	} else {
		errorAmountStr = "±" + strconv.FormatUint(uint64(errorAmount.Lo), 10)
	}

	t.Logf("(0x%016x, 0x%016x) = (0x%016x, 0x%016x) %v, want (0x%016x, 0x%016x) %v (%s) (%s)",
		tc.A.Hi, tc.A.Lo, actualResult.Hi, actualResult.Lo, err, tc.Expected.Hi, tc.Expected.Lo, tc.err, errorAmountStr, tc.Description)
}

func TestDebugTwoArgTestCase128(t *testing.T) {
	// t.Skip()

	t.Parallel()

	tc := TwoArgTestCase128{
		A:        raw128{0x000000000000d3c2, 0x1bcecceda0ffffff},
		B:        raw128{0x00000000000069e1, 0x0de76676d07fffff},
		Expected: raw128{0x000000000000d3c2, 0x1bcecceda1000000},
		err:      nil,
	}

	a := UFix128(tc.A)
	b := Fix128(tc.B)
	res, err := a.Pow(b)

	var errorAmount raw128
	actualResult := raw128(res)

	if ult128(actualResult, tc.Expected) {
		errorAmount, _ = sub128(tc.Expected, actualResult, 0)
	} else {
		errorAmount, _ = sub128(actualResult, tc.Expected, 0)
	}

	var errorAmountStr string
	if errorAmount.Hi != 0 || errorAmount.Lo > 1e8 {
		errorAmountStr = "±lots"
	} else {
		errorAmountStr = "±" + strconv.FormatUint(uint64(errorAmount.Lo), 10)
	}

	t.Logf("(0x%016x, 0x%016x)(0x%016x, 0x%016x) = (0x%016x, 0x%016x) %v, want (0x%016x, 0x%016x) %v (%s) (%s)",
		tc.A.Hi, tc.A.Lo, tc.B.Hi, tc.B.Lo, actualResult.Hi, actualResult.Lo, err, tc.Expected.Hi, tc.Expected.Lo, tc.err, errorAmountStr, tc.Description)
}

// This line is used to tell the Go toolchain that the code in this file depends the Python scripts
//go:generate sh -c "stat generators/genTestData.py > /dev/null"
//go:generate sh -c "stat generators/data64.py > /dev/null"

func OneArgTestChannel128(t *testing.T, state *TestState) chan OneArgTestCase128 {
	if state.round == "" {
		state.round = "ROUND_DOWN"
	}

	cmd := exec.Command("uv", "run", "genTestData.py", state.outType, state.operation, state.round)
	cmd.Dir = "./generators"

	// Get a pipe to Python's stdout
	stdout, err := cmd.StdoutPipe()
	if err != nil {
		t.Fatal(err)
	}

	if err := cmd.Start(); err != nil {
		t.Fatal(err)
	}

	ch := make(chan OneArgTestCase128)

	go func() {
		defer close(ch)
		scanner := bufio.NewScanner(stdout)
		for scanner.Scan() {
			line := scanner.Text()
			line = strings.TrimPrefix(line, "(")
			line = strings.TrimSuffix(line, ")")

			parts := strings.Split(line, ", ")
			if len(parts) != 6 {
				t.Log("Unexpected data format from Python script: ", line)
				t.Fail()
			}

			aHi, _ := strconv.ParseUint(parts[0], 0, 64)
			aLo, _ := strconv.ParseUint(parts[1], 0, 64)
			expectedHi, _ := strconv.ParseUint(parts[2], 0, 64)
			expectedLo, _ := strconv.ParseUint(parts[3], 0, 64)
			errorString := parts[4]
			message := strings.Trim(parts[5], "\"")

			ch <- OneArgTestCase128{
				A:           raw128{raw64(aHi), raw64(aLo)},
				Expected:    raw128{raw64(expectedHi), raw64(expectedLo)},
				err:         errorMap[errorString],
				Description: message,
			}
		}

		if err := scanner.Err(); err != nil {
			t.Log(err)
			t.Fail()
		}
	}()

	return ch
}

func TwoArgTestChannel128(t *testing.T, state *TestState) chan TwoArgTestCase128 {
	if state.round == "" {
		state.round = "ROUND_DOWN"
	}

	cmd := exec.Command("uv", "run", "genTestData.py", state.outType, state.operation, state.round)
	cmd.Dir = "./generators"

	// Get a pipe to Python's stdout
	stdout, err := cmd.StdoutPipe()
	if err != nil {
		t.Fatal(err)
	}

	if err := cmd.Start(); err != nil {
		t.Fatal(err)
	}

	ch := make(chan TwoArgTestCase128)

	go func() {
		defer close(ch)
		scanner := bufio.NewScanner(stdout)
		for scanner.Scan() {
			line := scanner.Text()
			line = strings.TrimPrefix(line, "(")
			line = strings.TrimSuffix(line, ")")

			parts := strings.Split(line, ", ")
			if len(parts) != 8 {
				t.Log("Unexpected data format from Python script: ", line)
				t.Fail()
			}

			aHi, _ := strconv.ParseUint(parts[0], 0, 64)
			aLo, _ := strconv.ParseUint(parts[1], 0, 64)
			bHi, _ := strconv.ParseUint(parts[2], 0, 64)
			bLo, _ := strconv.ParseUint(parts[3], 0, 64)
			expectedHi, _ := strconv.ParseUint(parts[4], 0, 64)
			expectedLo, _ := strconv.ParseUint(parts[5], 0, 64)
			errorString := parts[6]
			message := strings.Trim(parts[7], "\"")

			ch <- TwoArgTestCase128{
				A:           raw128{raw64(aHi), raw64(aLo)},
				B:           raw128{raw64(bHi), raw64(bLo)},
				Expected:    raw128{raw64(expectedHi), raw64(expectedLo)},
				err:         errorMap[errorString],
				Description: message,
			}
		}

		if err := scanner.Err(); err != nil {
			t.Log(err)
			t.Fail()
		}
	}()

	return ch
}

func ThreeArgTestChannel128(t *testing.T, state *TestState) chan ThreeArgTestCase128 {
	if state.round == "" {
		state.round = "ROUND_DOWN"
	}

	cmd := exec.Command("uv", "run", "genTestData.py", state.outType, state.operation, state.round)
	cmd.Dir = "./generators"

	// Get a pipe to Python's stdout
	stdout, err := cmd.StdoutPipe()
	if err != nil {
		t.Fatal(err)
	}

	if err := cmd.Start(); err != nil {
		t.Fatal(err)
	}

	ch := make(chan ThreeArgTestCase128)

	go func() {
		defer close(ch)
		scanner := bufio.NewScanner(stdout)
		for scanner.Scan() {
			line := scanner.Text()
			line = strings.TrimPrefix(line, "(")
			line = strings.TrimSuffix(line, ")")

			parts := strings.Split(line, ", ")
			if len(parts) != 10 {
				t.Log("Unexpected data format from Python script: ", line)
				t.Fail()
			}

			aHi, _ := strconv.ParseUint(parts[0], 0, 64)
			aLo, _ := strconv.ParseUint(parts[1], 0, 64)
			bHi, _ := strconv.ParseUint(parts[2], 0, 64)
			bLo, _ := strconv.ParseUint(parts[3], 0, 64)
			cHi, _ := strconv.ParseUint(parts[4], 0, 64)
			cLo, _ := strconv.ParseUint(parts[5], 0, 64)
			expectedHi, _ := strconv.ParseUint(parts[6], 0, 64)
			expectedLo, _ := strconv.ParseUint(parts[7], 0, 64)
			errorString := parts[8]
			message := strings.Trim(parts[9], "\"")

			ch <- ThreeArgTestCase128{
				A:           raw128{raw64(aHi), raw64(aLo)},
				B:           raw128{raw64(bHi), raw64(bLo)},
				C:           raw128{raw64(cHi), raw64(cLo)},
				Expected:    raw128{raw64(expectedHi), raw64(expectedLo)},
				err:         errorMap[errorString],
				Description: message,
			}
		}

		if err := scanner.Err(); err != nil {
			t.Log(err)
			t.Fail()
		}
	}()

	return ch
}

func OneArgResultCheck128(t *testing.T, ts *TestState, tc OneArgTestCase128, actualResult raw128, actualErr error) bool {
	success := true

	if tc.err != nil || actualErr != nil {
		if actualErr != tc.err {
			t.Errorf("%s (0x%016x, 0x%016x) returned error: %v, want: %v (%s)",
				ts.operation+ts.outType, tc.A.Hi, tc.A.Lo, actualErr, tc.err, tc.Description)
			success = false
		}
	} else if actualResult != tc.Expected {
		var errorAmount raw128

		if slt128(actualResult, tc.Expected) {
			errorAmount, _ = sub128(tc.Expected, actualResult, 0)
		} else {
			errorAmount, _ = sub128(actualResult, tc.Expected, 0)
		}

		var errorAmountStr string
		if errorAmount.Hi != 0 || errorAmount.Lo > 1000000 {
			errorAmountStr = "±lots"
		} else {
			errorAmountStr = "±" + strconv.FormatUint(uint64(errorAmount.Lo), 10)
		}

		t.Errorf("%s (0x%016x, 0x%016x) = (0x%016x, 0x%016x), want (0x%016x, 0x%016x) (%s) (%s)",
			ts.operation+ts.outType, tc.A.Hi, tc.A.Lo, actualResult.Hi, actualResult.Lo, tc.Expected.Hi, tc.Expected.Lo, errorAmountStr, tc.Description)

		success = false
	}

	if success {
		ts.successCount++
	} else {
		ts.failureCount++
	}

	if ts.failureCount >= 20 {
		t.Log("Too many failures, stopping test early")
		t.FailNow()
	}

	return true
}

func TwoArgResultCheck128(t *testing.T, ts *TestState, tc TwoArgTestCase128, actualResult raw128, actualErr error) bool {
	success := true

	if tc.err != nil || actualErr != nil {
		if actualErr != tc.err {
			t.Errorf("%s ((0x%016x, 0x%016x), (0x%016x, 0x%016x)) returned error: %v, want: %v (%s)",
				ts.operation+ts.outType, tc.A.Hi, tc.A.Lo, tc.B.Hi, tc.B.Lo, actualErr, tc.err, tc.Description)
			success = false
		}
	} else if actualResult != tc.Expected {
		var errorAmount raw128

		if ult128(actualResult, tc.Expected) {
			errorAmount, _ = sub128(tc.Expected, actualResult, 0)
		} else {
			errorAmount, _ = sub128(actualResult, tc.Expected, 0)
		}

		var errorAmountStr string
		if errorAmount.Hi != 0 || errorAmount.Lo > 1000000 {
			errorAmountStr = "±lots"
		} else {
			errorAmountStr = "±" + strconv.FormatUint(uint64(errorAmount.Lo), 10)
		}

		t.Errorf("%s ((0x%016x, 0x%016x), (0x%016x, 0x%016x)) = (0x%016x, 0x%016x), want (0x%016x, 0x%016x) (%s) (%s)",
			ts.operation+ts.outType, tc.A.Hi, tc.A.Lo, tc.B.Hi, tc.B.Lo, actualResult.Hi, actualResult.Lo, tc.Expected.Hi, tc.Expected.Lo, errorAmountStr, tc.Description)

		success = false
	}

	if success {
		ts.successCount++
	} else {
		ts.failureCount++
	}

	if ts.failureCount >= 10 {
		t.Log("Too many failures, stopping test early")
		t.FailNow()
	}

	return true
}

func ThreeArgResultCheck128(t *testing.T, ts *TestState, tc ThreeArgTestCase128, actualResult raw128, actualErr error) bool {
	success := true

	if tc.err != nil || actualErr != nil {
		if actualErr != tc.err {
			t.Errorf("%s ((0x%016x, 0x%016x), (0x%016x, 0x%016x), (0x%016x, 0x%016x)) returned error: %v, want: %v (%s)",
				ts.operation+ts.outType, tc.A.Hi, tc.A.Lo, tc.B.Hi, tc.B.Lo, tc.C.Hi, tc.C.Lo, actualErr, tc.err, tc.Description)
			success = false
		}
	} else if actualResult != tc.Expected {
		var errorAmount raw128

		if ult128(actualResult, tc.Expected) {
			errorAmount, _ = sub128(tc.Expected, actualResult, 0)
		} else {
			errorAmount, _ = sub128(actualResult, tc.Expected, 0)
		}

		var errorAmountStr string
		if errorAmount.Hi != 0 || errorAmount.Lo > 1000000 {
			errorAmountStr = "±lots"
		} else {
			errorAmountStr = "±" + strconv.FormatUint(uint64(errorAmount.Lo), 10)
		}

		t.Errorf("%s ((0x%016x, 0x%016x), (0x%016x, 0x%016x), (0x%016x, 0x%016x)) = (0x%016x, 0x%016x), want (0x%016x, 0x%016x) (%s) (%s)",
			ts.operation+ts.outType, tc.A.Hi, tc.A.Lo, tc.B.Hi, tc.B.Lo, tc.C.Hi, tc.C.Lo,
			actualResult.Hi, actualResult.Lo, tc.Expected.Hi, tc.Expected.Lo, errorAmountStr, tc.Description)

		success = false
	}

	if success {
		ts.successCount++
	} else {
		ts.failureCount++
	}

	if ts.failureCount >= 10 {
		t.Log("Too many failures, stopping test early")
		t.FailNow()
	}

	return true
}

func TestAddUFix128(t *testing.T) {
<<<<<<< HEAD

	t.Parallel()

	testState := TestState{
		outType:   "UFix128",
		operation: "Add",
	}

	for tc := range TwoArgTestChannel128(t, &testState) {
=======

	t.Parallel()

	testState := &TestState{
		outType:      "UFix128",
		operation:    "Add",
		successCount: 0,
		failureCount: 0,
	}

	for tc := range TwoArgTestChannel128(t, testState.outType, testState.operation) {
>>>>>>> b9d5ade4
		a := UFix128(tc.A)
		b := UFix128(tc.B)
		res, err := a.Add(b)

		TwoArgResultCheck128(t, &testState, tc, raw128(res), err)
	}
	t.Log(testState.operation+testState.outType, testState.successCount, "passed,", testState.failureCount, "failed")
}

func TestAddFix128(t *testing.T) {
<<<<<<< HEAD

	t.Parallel()

	testState := TestState{
		outType:   "Fix128",
		operation: "Add",
	}

	for tc := range TwoArgTestChannel128(t, &testState) {
=======

	t.Parallel()

	testState := &TestState{
		outType:      "Fix128",
		operation:    "Add",
		successCount: 0,
		failureCount: 0,
	}

	for tc := range TwoArgTestChannel128(t, testState.outType, testState.operation) {
>>>>>>> b9d5ade4
		a := Fix128(tc.A)
		b := Fix128(tc.B)
		res, err := a.Add(b)

		TwoArgResultCheck128(t, &testState, tc, raw128(res), err)
	}
	t.Log(testState.operation+testState.outType, testState.successCount, "passed,", testState.failureCount, "failed")
}

func TestSubUFix128(t *testing.T) {
<<<<<<< HEAD

	t.Parallel()

	testState := TestState{
		outType:   "UFix128",
		operation: "Sub",
	}

	for tc := range TwoArgTestChannel128(t, &testState) {
=======

	t.Parallel()

	testState := &TestState{
		outType:      "UFix128",
		operation:    "Sub",
		successCount: 0,
		failureCount: 0,
	}

	for tc := range TwoArgTestChannel128(t, testState.outType, testState.operation) {
>>>>>>> b9d5ade4
		a := UFix128(tc.A)
		b := UFix128(tc.B)
		res, err := a.Sub(b)

		TwoArgResultCheck128(t, &testState, tc, raw128(res), err)
	}
	t.Log(testState.operation+testState.outType, testState.successCount, "passed,", testState.failureCount, "failed")
}

func TestSubFix128(t *testing.T) {
<<<<<<< HEAD

	t.Parallel()

	testState := TestState{
		outType:   "Fix128",
		operation: "Sub",
	}

	for tc := range TwoArgTestChannel128(t, &testState) {
=======

	t.Parallel()

	testState := &TestState{
		outType:      "Fix128",
		operation:    "Sub",
		successCount: 0,
		failureCount: 0,
	}

	for tc := range TwoArgTestChannel128(t, testState.outType, testState.operation) {
>>>>>>> b9d5ade4
		a := Fix128(tc.A)
		b := Fix128(tc.B)
		res, err := a.Sub(b)

		TwoArgResultCheck128(t, &testState, tc, raw128(res), err)
	}
	t.Log(testState.operation+testState.outType, testState.successCount, "passed,", testState.failureCount, "failed")
}

func TestMulUFix128(t *testing.T) {
<<<<<<< HEAD

	t.Parallel()

	testState := TestState{
		outType:   "UFix128",
		operation: "Mul",
	}

	for tc := range TwoArgTestChannel128(t, &testState) {
=======

	t.Parallel()

	testState := &TestState{
		outType:      "UFix128",
		operation:    "Mul",
		successCount: 0,
		failureCount: 0,
	}

	for tc := range TwoArgTestChannel128(t, testState.outType, testState.operation) {
>>>>>>> b9d5ade4
		a := UFix128(tc.A)
		b := UFix128(tc.B)
		res, err := a.Mul(b, RoundTowardZero)

		TwoArgResultCheck128(t, &testState, tc, raw128(res), err)
	}
	t.Log(testState.operation+testState.outType, testState.successCount, "passed,", testState.failureCount, "failed")
}

func TestMulFix128(t *testing.T) {
<<<<<<< HEAD

	t.Parallel()

	testState := TestState{
		outType:   "Fix128",
		operation: "Mul",
	}

	for tc := range TwoArgTestChannel128(t, &testState) {
=======

	t.Parallel()

	testState := &TestState{
		outType:      "Fix128",
		operation:    "Mul",
		successCount: 0,
		failureCount: 0,
	}

	for tc := range TwoArgTestChannel128(t, testState.outType, testState.operation) {
>>>>>>> b9d5ade4
		a := Fix128(tc.A)
		b := Fix128(tc.B)
		res, err := a.Mul(b, RoundTowardZero)

		TwoArgResultCheck128(t, &testState, tc, raw128(res), err)
	}
	t.Log(testState.operation+testState.outType, testState.successCount, "passed,", testState.failureCount, "failed")
}

func TestDivUFix128(t *testing.T) {
<<<<<<< HEAD

	t.Parallel()

	testState := TestState{
		outType:   "UFix128",
		operation: "Div",
	}

	for tc := range TwoArgTestChannel128(t, &testState) {
=======

	t.Parallel()

	testState := &TestState{
		outType:      "UFix128",
		operation:    "Div",
		successCount: 0,
		failureCount: 0,
	}

	for tc := range TwoArgTestChannel128(t, testState.outType, testState.operation) {
>>>>>>> b9d5ade4
		a := UFix128(tc.A)
		b := UFix128(tc.B)
		res, err := a.Div(b, RoundTowardZero)

		TwoArgResultCheck128(t, &testState, tc, raw128(res), err)
	}
	t.Log(testState.operation+testState.outType, testState.successCount, "passed,", testState.failureCount, "failed")
}

func TestDivFix128(t *testing.T) {
<<<<<<< HEAD

	t.Parallel()

	testState := TestState{
		outType:   "Fix128",
		operation: "Div",
	}

	for tc := range TwoArgTestChannel128(t, &testState) {
=======

	t.Parallel()

	testState := &TestState{
		outType:      "Fix128",
		operation:    "Div",
		successCount: 0,
		failureCount: 0,
	}

	for tc := range TwoArgTestChannel128(t, testState.outType, testState.operation) {
>>>>>>> b9d5ade4
		a := Fix128(tc.A)
		b := Fix128(tc.B)
		res, err := a.Div(b, RoundTowardZero)

		TwoArgResultCheck128(t, &testState, tc, raw128(res), err)
	}
	t.Log(testState.operation+testState.outType, testState.successCount, "passed,", testState.failureCount, "failed")
}

func TestFMDUFix128(t *testing.T) {

	t.Parallel()

<<<<<<< HEAD
	testState := TestState{
		outType:   "UFix128",
		operation: "FMD",
=======
	testState := &TestState{
		outType:      "UFix128",
		operation:    "FMD",
		successCount: 0,
		failureCount: 0,
>>>>>>> b9d5ade4
	}

	for tc := range ThreeArgTestChannel128(t, &testState) {
		a := UFix128(tc.A)
		b := UFix128(tc.B)
		c := UFix128(tc.C)
		res, err := a.FMD(b, c, RoundTowardZero)

		ThreeArgResultCheck128(t, &testState, tc, raw128(res), err)
	}
	t.Log(testState.operation+testState.outType, testState.successCount, "passed,", testState.failureCount, "failed")
}

func TestFMDFix128(t *testing.T) {

	t.Parallel()

<<<<<<< HEAD
	testState := TestState{
		outType:   "Fix128",
		operation: "FMD",
=======
	testState := &TestState{
		outType:      "Fix128",
		operation:    "FMD",
		successCount: 0,
		failureCount: 0,
>>>>>>> b9d5ade4
	}

	for tc := range ThreeArgTestChannel128(t, &testState) {
		a := Fix128(tc.A)
		b := Fix128(tc.B)
		c := Fix128(tc.C)
		res, err := a.FMD(b, c, RoundTowardZero)

		ThreeArgResultCheck128(t, &testState, tc, raw128(res), err)
	}
	t.Log(testState.operation+testState.outType, testState.successCount, "passed,", testState.failureCount, "failed")
}

func TestModUFix128(t *testing.T) {
<<<<<<< HEAD

	t.Parallel()

	testState := TestState{
		outType:   "UFix128",
		operation: "Mod",
	}

	for tc := range TwoArgTestChannel128(t, &testState) {
=======

	t.Parallel()

	testState := &TestState{
		outType:      "UFix128",
		operation:    "Mod",
		successCount: 0,
		failureCount: 0,
	}

	for tc := range TwoArgTestChannel128(t, testState.outType, testState.operation) {
>>>>>>> b9d5ade4
		a := UFix128(tc.A)
		b := UFix128(tc.B)
		res, err := a.Mod(b)

		TwoArgResultCheck128(t, &testState, tc, raw128(res), err)
	}
	t.Log(testState.operation+testState.outType, testState.successCount, "passed,", testState.failureCount, "failed")
}

func TestModFix128(t *testing.T) {
<<<<<<< HEAD

	t.Parallel()

	testState := TestState{
		outType:   "Fix128",
		operation: "Mod",
	}

	for tc := range TwoArgTestChannel128(t, &testState) {
=======

	t.Parallel()

	testState := &TestState{
		outType:      "Fix128",
		operation:    "Mod",
		successCount: 0,
		failureCount: 0,
	}

	for tc := range TwoArgTestChannel128(t, testState.outType, testState.operation) {
>>>>>>> b9d5ade4
		a := Fix128(tc.A)
		b := Fix128(tc.B)
		res, err := a.Mod(b)

		TwoArgResultCheck128(t, &testState, tc, raw128(res), err)
	}
	t.Log(testState.operation+testState.outType, testState.successCount, "passed,", testState.failureCount, "failed")
}

func TestSqrtUFix128(t *testing.T) {
<<<<<<< HEAD

	t.Parallel()

	testState := TestState{
		outType:   "UFix128",
		operation: "Sqrt",
		round:     "ROUND_HALF_UP",
	}

	for tc := range OneArgTestChannel128(t, &testState) {
=======

	t.Parallel()

	testState := &TestState{
		outType:      "UFix128",
		operation:    "Sqrt",
		successCount: 0,
		failureCount: 0,
	}

	for tc := range OneArgTestChannel128(t, testState.outType, testState.operation) {
>>>>>>> b9d5ade4
		a := UFix128(tc.A)
		res, err := a.Sqrt(RoundHalfUp)

		OneArgResultCheck128(t, &testState, tc, raw128(res), err)
	}
	t.Log(testState.operation+testState.outType, testState.successCount, "passed,", testState.failureCount, "failed")
}

func TestLnFix128(t *testing.T) {
<<<<<<< HEAD

	t.Parallel()

	testState := TestState{
		outType:   "Fix128",
		operation: "Ln",
		round:     "ROUND_HALF_UP",
	}

	for tc := range OneArgTestChannel128(t, &testState) {
=======

	t.Parallel()

	testState := &TestState{
		outType:      "Fix128",
		operation:    "Ln",
		successCount: 0,
		failureCount: 0,
	}

	for tc := range OneArgTestChannel128(t, testState.outType, testState.operation) {
>>>>>>> b9d5ade4
		a := UFix128(tc.A)
		res, err := a.Ln()

		OneArgResultCheck128(t, &testState, tc, raw128(res), err)
	}
	t.Log(testState.operation+testState.outType, testState.successCount, "passed,", testState.failureCount, "failed")
}

func TestExpFix128(t *testing.T) {
<<<<<<< HEAD

	t.Parallel()

	testState := TestState{
		outType:   "UFix128",
		operation: "Exp",
		round:     "ROUND_HALF_UP",
	}

	for tc := range OneArgTestChannel128(t, &testState) {
=======

	t.Parallel()

	testState := &TestState{
		outType:      "UFix128",
		operation:    "Exp",
		successCount: 0,
		failureCount: 0,
	}

	for tc := range OneArgTestChannel128(t, testState.outType, testState.operation) {
>>>>>>> b9d5ade4
		a := Fix128(tc.A)
		res, err := a.Exp()

		OneArgResultCheck128(t, &testState, tc, raw128(res), err)
	}
	t.Log(testState.operation+testState.outType, testState.successCount, "passed,", testState.failureCount, "failed")
}

func TestPowFix128(t *testing.T) {
<<<<<<< HEAD

	t.Parallel()

	testState := TestState{
		outType:   "UFix128",
		operation: "Pow",
		round:     "ROUND_HALF_UP",
	}

	// The following inputs produce known off-by-one errors, the actual error on these inputs is
	// <1e-40, but due to rounding, the error propagates all the way up to the 24th decimal point
	// and becomes significant. We check for and REQUIRE the off-by-one behaviour for these inputs
	// so that all implementations produce the same bit-pattern (as required for reproducibility and
	// compatability with hashing algorithms).
	knownOffByOneCases := []TwoArgTestCase128{
		{
			A:        raw128{0x000000000000d3c2, 0x1bcecceda0ffffff},
			B:        raw128{0x00000000000069e1, 0x0de76676d07fffff},
			Expected: raw128{0x000000000000d3c2, 0x1bcecceda0ffffff},
			err:      nil, Description: ""},
		{
			A:        raw128{0x000000000000d3c2, 0x1bcecceda0ffffff},
			B:        raw128{0xffffffffffff961e, 0xf21899892f800001},
			Expected: raw128{0x000000000000d3c2, 0x1bcecceda1000001},
			err:      nil, Description: ""},
		{
			A:        raw128{0x00000000000034f0, 0x86f3b33b68400001},
			B:        raw128{0x000000000001a784, 0x379d99db42000000},
			Expected: raw128{0x0000000000000d3c, 0x21bcecceda100000},
			err:      nil, Description: ""},
		{
			A:        raw128{0x00000000000034f0, 0x86f3b33b683fffff},
			B:        raw128{0x000000000001a784, 0x379d99db42000000},
			Expected: raw128{0x0000000000000d3c, 0x21bcecceda0fffff},
			err:      nil, Description: ""},
		{
			A:        raw128{0x00000000000069e1, 0x0de76676d0800001},
			B:        raw128{0x0000000000034f08, 0x6f3b33b684000000},
			Expected: raw128{0x0000000000000d3c, 0x21bcecceda100000},
			err:      nil, Description: ""},
		{
			A:        raw128{0x00000000000069e1, 0x0de76676d07fffff},
			B:        raw128{0x0000000000034f08, 0x6f3b33b684000000},
			Expected: raw128{0x0000000000000d3c, 0x21bcecceda0fffff},
			err:      nil, Description: ""},
	}

	for tc := range TwoArgTestChannel128(t, &testState) {
=======

	// TODO: Enable once asserts are adjusted to match the expected behavior.
	t.SkipNow()

	t.Parallel()

	testState := &TestState{
		outType:      "UFix128",
		operation:    "Pow",
		successCount: 0,
		failureCount: 0,
	}

	for tc := range TwoArgTestChannel128(t, testState.outType, testState.operation) {
>>>>>>> b9d5ade4
		a := UFix128(tc.A)
		b := Fix128(tc.B)
		res, err := a.Pow(b)
		rawRes := raw128(res)

		if err == nil && rawRes != tc.Expected {
			foundKnownOffByOne := false

			// Check for off-by-one errors that match the known list encoded above
			for _, known := range knownOffByOneCases {
				if known.A == raw128(a) && known.B == raw128(b) {
					var errorAmount raw128

					if ult128(rawRes, tc.Expected) {
						errorAmount, _ = sub128(tc.Expected, rawRes, 0)
					} else {
						errorAmount, _ = sub128(rawRes, tc.Expected, 0)
					}

					// If the returned result is exactly off-by-one AND matches the result in the
					// off-by-one list, we log that we found an expected mismatch and continue the
					// loop (skipping over the result check)
					if isEqual128(errorAmount, raw128{0, 1}) && raw128(res) == known.Expected {
						t.Logf("Known off-by-one case matched for Pow((0x%016x, 0x%016x), (0x%016x, 0x%016x)) = (0x%016x, 0x%016x)",
							raw128(a).Hi, raw128(a).Lo, raw128(b).Hi, raw128(b).Lo, raw128(res).Hi, raw128(res).Lo)

						foundKnownOffByOne = true
					}

					break
				}
			}

			if foundKnownOffByOne {
				continue
			}
		}

		TwoArgResultCheck128(t, &testState, tc, raw128(res), err)
	}
	t.Log(testState.operation+testState.outType, testState.successCount, "passed,", testState.failureCount, "failed")
}

func TestSinFix128(t *testing.T) {
<<<<<<< HEAD

	t.Parallel()

	testState := TestState{
		outType:   "Fix128",
		operation: "Sin",
		round:     "ROUND_HALF_UP",
	}

	for tc := range OneArgTestChannel128(t, &testState) {
=======

	t.Parallel()

	testState := &TestState{
		outType:      "Fix128",
		operation:    "Sin",
		successCount: 0,
		failureCount: 0,
	}

	for tc := range OneArgTestChannel128(t, testState.outType, testState.operation) {
>>>>>>> b9d5ade4
		a := Fix128(tc.A)
		res, err := a.Sin()

		OneArgResultCheck128(t, &testState, tc, raw128(res), err)
	}
	t.Log(testState.operation+testState.outType, testState.successCount, "passed,", testState.failureCount, "failed")
}

func TestCosFix128(t *testing.T) {
<<<<<<< HEAD

	t.Parallel()

	testState := TestState{
		outType:   "Fix128",
		operation: "Cos",
		round:     "ROUND_HALF_UP",
	}

	for tc := range OneArgTestChannel128(t, &testState) {
=======

	t.Parallel()

	testState := &TestState{
		outType:      "Fix128",
		operation:    "Cos",
		successCount: 0,
		failureCount: 0,
	}

	for tc := range OneArgTestChannel128(t, testState.outType, testState.operation) {
>>>>>>> b9d5ade4
		a := Fix128(tc.A)
		res, err := a.Cos()

		OneArgResultCheck128(t, &testState, tc, raw128(res), err)
	}
	t.Log(testState.operation+testState.outType, testState.successCount, "passed,", testState.failureCount, "failed")
}<|MERGE_RESOLUTION|>--- conflicted
+++ resolved
@@ -463,7 +463,6 @@
 }
 
 func TestAddUFix128(t *testing.T) {
-<<<<<<< HEAD
 
 	t.Parallel()
 
@@ -473,19 +472,6 @@
 	}
 
 	for tc := range TwoArgTestChannel128(t, &testState) {
-=======
-
-	t.Parallel()
-
-	testState := &TestState{
-		outType:      "UFix128",
-		operation:    "Add",
-		successCount: 0,
-		failureCount: 0,
-	}
-
-	for tc := range TwoArgTestChannel128(t, testState.outType, testState.operation) {
->>>>>>> b9d5ade4
 		a := UFix128(tc.A)
 		b := UFix128(tc.B)
 		res, err := a.Add(b)
@@ -496,7 +482,6 @@
 }
 
 func TestAddFix128(t *testing.T) {
-<<<<<<< HEAD
 
 	t.Parallel()
 
@@ -506,19 +491,6 @@
 	}
 
 	for tc := range TwoArgTestChannel128(t, &testState) {
-=======
-
-	t.Parallel()
-
-	testState := &TestState{
-		outType:      "Fix128",
-		operation:    "Add",
-		successCount: 0,
-		failureCount: 0,
-	}
-
-	for tc := range TwoArgTestChannel128(t, testState.outType, testState.operation) {
->>>>>>> b9d5ade4
 		a := Fix128(tc.A)
 		b := Fix128(tc.B)
 		res, err := a.Add(b)
@@ -529,7 +501,6 @@
 }
 
 func TestSubUFix128(t *testing.T) {
-<<<<<<< HEAD
 
 	t.Parallel()
 
@@ -539,19 +510,6 @@
 	}
 
 	for tc := range TwoArgTestChannel128(t, &testState) {
-=======
-
-	t.Parallel()
-
-	testState := &TestState{
-		outType:      "UFix128",
-		operation:    "Sub",
-		successCount: 0,
-		failureCount: 0,
-	}
-
-	for tc := range TwoArgTestChannel128(t, testState.outType, testState.operation) {
->>>>>>> b9d5ade4
 		a := UFix128(tc.A)
 		b := UFix128(tc.B)
 		res, err := a.Sub(b)
@@ -562,7 +520,6 @@
 }
 
 func TestSubFix128(t *testing.T) {
-<<<<<<< HEAD
 
 	t.Parallel()
 
@@ -572,19 +529,6 @@
 	}
 
 	for tc := range TwoArgTestChannel128(t, &testState) {
-=======
-
-	t.Parallel()
-
-	testState := &TestState{
-		outType:      "Fix128",
-		operation:    "Sub",
-		successCount: 0,
-		failureCount: 0,
-	}
-
-	for tc := range TwoArgTestChannel128(t, testState.outType, testState.operation) {
->>>>>>> b9d5ade4
 		a := Fix128(tc.A)
 		b := Fix128(tc.B)
 		res, err := a.Sub(b)
@@ -595,7 +539,6 @@
 }
 
 func TestMulUFix128(t *testing.T) {
-<<<<<<< HEAD
 
 	t.Parallel()
 
@@ -605,19 +548,6 @@
 	}
 
 	for tc := range TwoArgTestChannel128(t, &testState) {
-=======
-
-	t.Parallel()
-
-	testState := &TestState{
-		outType:      "UFix128",
-		operation:    "Mul",
-		successCount: 0,
-		failureCount: 0,
-	}
-
-	for tc := range TwoArgTestChannel128(t, testState.outType, testState.operation) {
->>>>>>> b9d5ade4
 		a := UFix128(tc.A)
 		b := UFix128(tc.B)
 		res, err := a.Mul(b, RoundTowardZero)
@@ -628,7 +558,6 @@
 }
 
 func TestMulFix128(t *testing.T) {
-<<<<<<< HEAD
 
 	t.Parallel()
 
@@ -638,19 +567,6 @@
 	}
 
 	for tc := range TwoArgTestChannel128(t, &testState) {
-=======
-
-	t.Parallel()
-
-	testState := &TestState{
-		outType:      "Fix128",
-		operation:    "Mul",
-		successCount: 0,
-		failureCount: 0,
-	}
-
-	for tc := range TwoArgTestChannel128(t, testState.outType, testState.operation) {
->>>>>>> b9d5ade4
 		a := Fix128(tc.A)
 		b := Fix128(tc.B)
 		res, err := a.Mul(b, RoundTowardZero)
@@ -661,7 +577,6 @@
 }
 
 func TestDivUFix128(t *testing.T) {
-<<<<<<< HEAD
 
 	t.Parallel()
 
@@ -671,19 +586,6 @@
 	}
 
 	for tc := range TwoArgTestChannel128(t, &testState) {
-=======
-
-	t.Parallel()
-
-	testState := &TestState{
-		outType:      "UFix128",
-		operation:    "Div",
-		successCount: 0,
-		failureCount: 0,
-	}
-
-	for tc := range TwoArgTestChannel128(t, testState.outType, testState.operation) {
->>>>>>> b9d5ade4
 		a := UFix128(tc.A)
 		b := UFix128(tc.B)
 		res, err := a.Div(b, RoundTowardZero)
@@ -694,7 +596,6 @@
 }
 
 func TestDivFix128(t *testing.T) {
-<<<<<<< HEAD
 
 	t.Parallel()
 
@@ -704,19 +605,6 @@
 	}
 
 	for tc := range TwoArgTestChannel128(t, &testState) {
-=======
-
-	t.Parallel()
-
-	testState := &TestState{
-		outType:      "Fix128",
-		operation:    "Div",
-		successCount: 0,
-		failureCount: 0,
-	}
-
-	for tc := range TwoArgTestChannel128(t, testState.outType, testState.operation) {
->>>>>>> b9d5ade4
 		a := Fix128(tc.A)
 		b := Fix128(tc.B)
 		res, err := a.Div(b, RoundTowardZero)
@@ -730,17 +618,9 @@
 
 	t.Parallel()
 
-<<<<<<< HEAD
 	testState := TestState{
 		outType:   "UFix128",
 		operation: "FMD",
-=======
-	testState := &TestState{
-		outType:      "UFix128",
-		operation:    "FMD",
-		successCount: 0,
-		failureCount: 0,
->>>>>>> b9d5ade4
 	}
 
 	for tc := range ThreeArgTestChannel128(t, &testState) {
@@ -758,17 +638,9 @@
 
 	t.Parallel()
 
-<<<<<<< HEAD
 	testState := TestState{
 		outType:   "Fix128",
 		operation: "FMD",
-=======
-	testState := &TestState{
-		outType:      "Fix128",
-		operation:    "FMD",
-		successCount: 0,
-		failureCount: 0,
->>>>>>> b9d5ade4
 	}
 
 	for tc := range ThreeArgTestChannel128(t, &testState) {
@@ -783,7 +655,6 @@
 }
 
 func TestModUFix128(t *testing.T) {
-<<<<<<< HEAD
 
 	t.Parallel()
 
@@ -793,19 +664,6 @@
 	}
 
 	for tc := range TwoArgTestChannel128(t, &testState) {
-=======
-
-	t.Parallel()
-
-	testState := &TestState{
-		outType:      "UFix128",
-		operation:    "Mod",
-		successCount: 0,
-		failureCount: 0,
-	}
-
-	for tc := range TwoArgTestChannel128(t, testState.outType, testState.operation) {
->>>>>>> b9d5ade4
 		a := UFix128(tc.A)
 		b := UFix128(tc.B)
 		res, err := a.Mod(b)
@@ -816,7 +674,6 @@
 }
 
 func TestModFix128(t *testing.T) {
-<<<<<<< HEAD
 
 	t.Parallel()
 
@@ -826,19 +683,6 @@
 	}
 
 	for tc := range TwoArgTestChannel128(t, &testState) {
-=======
-
-	t.Parallel()
-
-	testState := &TestState{
-		outType:      "Fix128",
-		operation:    "Mod",
-		successCount: 0,
-		failureCount: 0,
-	}
-
-	for tc := range TwoArgTestChannel128(t, testState.outType, testState.operation) {
->>>>>>> b9d5ade4
 		a := Fix128(tc.A)
 		b := Fix128(tc.B)
 		res, err := a.Mod(b)
@@ -849,7 +693,6 @@
 }
 
 func TestSqrtUFix128(t *testing.T) {
-<<<<<<< HEAD
 
 	t.Parallel()
 
@@ -860,19 +703,6 @@
 	}
 
 	for tc := range OneArgTestChannel128(t, &testState) {
-=======
-
-	t.Parallel()
-
-	testState := &TestState{
-		outType:      "UFix128",
-		operation:    "Sqrt",
-		successCount: 0,
-		failureCount: 0,
-	}
-
-	for tc := range OneArgTestChannel128(t, testState.outType, testState.operation) {
->>>>>>> b9d5ade4
 		a := UFix128(tc.A)
 		res, err := a.Sqrt(RoundHalfUp)
 
@@ -882,7 +712,6 @@
 }
 
 func TestLnFix128(t *testing.T) {
-<<<<<<< HEAD
 
 	t.Parallel()
 
@@ -893,19 +722,6 @@
 	}
 
 	for tc := range OneArgTestChannel128(t, &testState) {
-=======
-
-	t.Parallel()
-
-	testState := &TestState{
-		outType:      "Fix128",
-		operation:    "Ln",
-		successCount: 0,
-		failureCount: 0,
-	}
-
-	for tc := range OneArgTestChannel128(t, testState.outType, testState.operation) {
->>>>>>> b9d5ade4
 		a := UFix128(tc.A)
 		res, err := a.Ln()
 
@@ -915,7 +731,6 @@
 }
 
 func TestExpFix128(t *testing.T) {
-<<<<<<< HEAD
 
 	t.Parallel()
 
@@ -926,19 +741,6 @@
 	}
 
 	for tc := range OneArgTestChannel128(t, &testState) {
-=======
-
-	t.Parallel()
-
-	testState := &TestState{
-		outType:      "UFix128",
-		operation:    "Exp",
-		successCount: 0,
-		failureCount: 0,
-	}
-
-	for tc := range OneArgTestChannel128(t, testState.outType, testState.operation) {
->>>>>>> b9d5ade4
 		a := Fix128(tc.A)
 		res, err := a.Exp()
 
@@ -948,7 +750,6 @@
 }
 
 func TestPowFix128(t *testing.T) {
-<<<<<<< HEAD
 
 	t.Parallel()
 
@@ -997,22 +798,6 @@
 	}
 
 	for tc := range TwoArgTestChannel128(t, &testState) {
-=======
-
-	// TODO: Enable once asserts are adjusted to match the expected behavior.
-	t.SkipNow()
-
-	t.Parallel()
-
-	testState := &TestState{
-		outType:      "UFix128",
-		operation:    "Pow",
-		successCount: 0,
-		failureCount: 0,
-	}
-
-	for tc := range TwoArgTestChannel128(t, testState.outType, testState.operation) {
->>>>>>> b9d5ade4
 		a := UFix128(tc.A)
 		b := Fix128(tc.B)
 		res, err := a.Pow(b)
@@ -1057,7 +842,6 @@
 }
 
 func TestSinFix128(t *testing.T) {
-<<<<<<< HEAD
 
 	t.Parallel()
 
@@ -1068,19 +852,6 @@
 	}
 
 	for tc := range OneArgTestChannel128(t, &testState) {
-=======
-
-	t.Parallel()
-
-	testState := &TestState{
-		outType:      "Fix128",
-		operation:    "Sin",
-		successCount: 0,
-		failureCount: 0,
-	}
-
-	for tc := range OneArgTestChannel128(t, testState.outType, testState.operation) {
->>>>>>> b9d5ade4
 		a := Fix128(tc.A)
 		res, err := a.Sin()
 
@@ -1090,7 +861,6 @@
 }
 
 func TestCosFix128(t *testing.T) {
-<<<<<<< HEAD
 
 	t.Parallel()
 
@@ -1101,19 +871,6 @@
 	}
 
 	for tc := range OneArgTestChannel128(t, &testState) {
-=======
-
-	t.Parallel()
-
-	testState := &TestState{
-		outType:      "Fix128",
-		operation:    "Cos",
-		successCount: 0,
-		failureCount: 0,
-	}
-
-	for tc := range OneArgTestChannel128(t, testState.outType, testState.operation) {
->>>>>>> b9d5ade4
 		a := Fix128(tc.A)
 		res, err := a.Cos()
 
